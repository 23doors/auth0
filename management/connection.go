--- conflicted
+++ resolved
@@ -66,7 +66,7 @@
 	// Options for password dictionary policy.
 	PasswordDictionary map[string]interface{} `json:"password_dictionary,omitempty"`
 
-<<<<<<< HEAD
+
 	APIEnableUsers               *bool `json:"api_enable_users,omitempty"`
 	BasicProfile                 *bool `json:"basic_profile,omitempty"`
 	ExtAdmin                     *bool `json:"ext_admin,omitempty"`
@@ -80,21 +80,6 @@
 	ImportMode                   *bool `json:"import_mode,omitempty"`
 	DisableSignup                *bool `json:"disable_signup,omitempty"`
 	RequiresUsername             *bool `json:"requires_username,omitempty"`
-=======
-	APIEnableUsers               bool `json:"api_enable_users,omitempty"`
-	BasicProfile                 bool `json:"basic_profile,omitempty"`
-	ExtAdmin                     bool `json:"ext_admin,omitempty"`
-	ExtIsSuspended               bool `json:"ext_is_suspended,omitempty"`
-	ExtAgreedTerms               bool `json:"ext_agreed_terms,omitempty"`
-	ExtGroups                    bool `json:"ext_groups,omitempty"`
-	ExtAssignedPlans             bool `json:"ext_assigned_plans,omitempty"`
-	ExtProfile                   bool `json:"ext_profile,omitempty"`
-	EnabledDatabaseCustomization bool `json:"enabledDatabaseCustomization,omitempty"`
-	BruteForceProtection         bool `json:"brute_force_protection,omitempty"`
-	ImportMode                   bool `json:"import_mode,omitempty"`
-	DisableSignup                bool `json:"disable_signup,omitempty"`
-	RequiresUsername             bool `json:"requires_username,omitempty"`
->>>>>>> 227fd6c9
 
 	// Options for adding parameters in the request to the upstream IdP.
 	UpstreamParams *interface{} `json:"upstream_params,omitempty"`
